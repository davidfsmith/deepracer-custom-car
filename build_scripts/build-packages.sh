#!/usr/bin/env bash

# This script builds and packages AWS DeepRacer components for ARM64 architecture.
# It supports the following packages:
# - aws-deepracer-util
# - aws-deepracer-device-console
# - aws-deepracer-core
# - aws-deepracer-sample-models

# Usage:
# ./build-deepracer-packages.sh [-p "package1 package2 ..."]

# Options:
# -p: Specify the packages to build. If not provided, the default packages will be built.

# The script performs the following steps:
# 1. Sets up the environment and directories.
# 2. Copies necessary DeepRacer repository files.
# 3. Clones the mxcam repository if not already present.
# 4. Checks for missing packages and downloads them if necessary.
# 5. Builds the specified packages for ARM64 architecture.

# Each package build involves:
# - Extracting the original AMD64 package.
# - Modifying the package contents and control files for ARM64.
# - Repacking the modified package.
# - Moving the final package to the distribution directory.

# Note:
# - Ensure that the required files and directories (e.g., versions.json, files directory) are present.
# - The script requires sudo privileges for certain operations.
set -e

export DIR="$(cd "$(dirname "${BASH_SOURCE[0]}")"/.. >/dev/null 2>&1 && pwd)"

PACKAGES="aws-deepracer-util aws-deepracer-device-console aws-deepracer-core aws-deepracer-sample-models"

while getopts "p:" opt; do
    case $opt in
    p)
        PACKAGES=$OPTARG
        ;;
    \?)
        echo "Invalid option -$OPTARG" >&2
        usage
        ;;
    esac
done

if [ -z "$PACKAGES" ]; then
    echo "No packages provided. Exiting."
    exit 1
fi

# Detect ROS version
if [ -f /opt/ros/foxy/setup.bash ]; then
    ROS_DISTRO="foxy"
elif [ -f /opt/ros/humble/setup.bash ]; then
    ROS_DISTRO="humble"
elif [ -f /opt/ros/jazzy/setup.bash ]; then
    ROS_DISTRO="jazzy"
else
    echo "Unsupported ROS version"
    exit 1
fi
echo "Detected ROS version: $ROS_DISTRO"
source /opt/ros/$ROS_DISTRO/setup.bash

# DeepRacer Repos
sudo cp $DIR/install_scripts/common/deepracer.asc /etc/apt/trusted.gpg.d/
sudo cp $DIR/install_scripts/common/aws_deepracer.list /etc/apt/sources.list.d/

# Get mxcam
if [ ! -d "$DIR/deps/geocam-bin-armhf" ]; then
    mkdir -p $DIR/deps/
    cd $DIR/deps/
    git clone https://github.com/doitaljosh/geocam-bin-armhf
fi

rm -rf $DIR/pkg-build/aws*
mkdir -p $DIR/pkg-build $DIR/pkg-build/src $DIR/dist
cd $DIR/pkg-build
touch COLCON_IGNORE
mkdir -p $PACKAGES

# Check which packages we have
cd $DIR/pkg-build/src
for pkg in $PACKAGES; do
    if [ "$(compgen -G $pkg*.deb | wc -l)" -eq 0 ]; then
        PACKAGES_DOWNLOAD="$PACKAGES_DOWNLOAD $pkg:amd64"
    fi
done

# Download missing AMD64 packages
if [ -n "$PACKAGES_DOWNLOAD" ]; then
    sudo apt-get update

    echo -e '\n### Downloading original packages ###\n'
    echo "Missing packages: $PACKAGES_DOWNLOAD"
    apt download $PACKAGES_DOWNLOAD
fi

# Determine target architecture
TARGET_ARCH=$(dpkg --print-architecture)
if [ "$TARGET_ARCH" != "arm64" ] && [ "$TARGET_ARCH" != "amd64" ]; then
    echo "Unsupported architecture: $TARGET_ARCH. Exiting."
    exit 1
fi

# Build required packages
cd $DIR/pkg-build
for pkg in $PACKAGES; do
    if [ "$pkg" == "aws-deepracer-util" ]; then
        VERSION=$(jq -r ".[\"aws-deepracer-util\"]" $DIR/build_scripts/versions.json)-$(lsb_release -cs)
        echo -e "\n### Building aws-deepracer-util $VERISON ###\n"
        dpkg-deb -R src/aws-deepracer-util_*amd64.deb aws-deepracer-util
        cd aws-deepracer-util
        if [ $TARGET_ARCH == "arm64" ]; then
            rm -rf opt/aws/deepracer/camera/installed/bin/mxuvc \
                opt/aws/deepracer/camera/installed/bin/querydump \
                opt/aws/deepracer/camera/installed/lib
            cp $DIR/deps/geocam-bin-armhf/files/usr/bin/mxcam opt/aws/deepracer/camera/installed/bin
            cp $DIR/install_scripts/rpi4-22.04/aws_deepracer-community.list etc/apt/sources.list.d/aws_deepracer.list
            cp $DIR/build_scripts/files/pi/otg_eth.sh opt/aws/deepracer/util/otg_eth.sh
            cp $DIR/build_scripts/files/pi/isc-dhcp-server opt/aws/deepracer/util/isc-dhcp-server
            cp $DIR/build_scripts/files/pi/deepracer_dhcp.conf opt/aws/deepracer/util/deepracer_dhcp.conf
        else
            cp $DIR/install_scripts/aws-20.04/aws_deepracer-community.list etc/apt/sources.list.d/aws_deepracer-community.list
        fi
        cp $DIR/build_scripts/files/common/nginx_install_certs.sh opt/aws/deepracer/nginx/nginx_install_certs.sh
        cp $DIR/build_scripts/files/common/nginx_configure.sh opt/aws/deepracer/nginx/nginx_configure.sh
        cp $DIR/build_scripts/files/common/nginx.default opt/aws/deepracer/nginx/data/nginx.default
        cp -r $DIR/build_scripts/files/common/error opt/aws/deepracer/nginx/data/
        sed -i "s/Architecture: amd64/Architecture: $TARGET_ARCH/" DEBIAN/control
        sed -i "s/Version: .*/Version: $VERSION/" DEBIAN/control
        sed -i 's/pyclean -p aws-deepracer-util/ /' DEBIAN/prerm
        cd ..
        dpkg-deb --root-owner-group -b aws-deepracer-util
        dpkg-name -o aws-deepracer-util.deb
        FILE=$(compgen -G aws-deepracer-util*.deb)
        mv $FILE $(echo $DIR/dist/$FILE | sed -e 's/\+/\-/')
    fi

    if [ "$pkg" == "aws-deepracer-device-console" ]; then
        VERSION=$(jq -r ".[\"aws-deepracer-device-console\"]" $DIR/build_scripts/versions.json)-$(lsb_release -cs)
        echo -e "\n### Building aws-deepracer-device-console $VERSION ###\n"
        dpkg-deb -R src/aws-deepracer-device-console_*amd64.deb aws-deepracer-device-console
        cd aws-deepracer-device-console
        sed -i "s/Architecture: amd64/Architecture: $TARGET_ARCH/" DEBIAN/control
        sed -i "s/Version: .*/Version: $VERSION/" DEBIAN/control
        sed -i 's/pyclean -p aws-deepracer-device-console/ /' DEBIAN/prerm
        sed -i 's/.range-btn-minus button,.range-btn-plus button{background-color:#aab7b8!important;border-radius:4px!important;border:1px solid #879596!important}/.range-btn-minus button,.range-btn-plus button{background-color:#aab7b8!important;border-radius:4px!important;border:1px solid #879596!important;touch-action: manipulation;user-select: none;}/' opt/aws/deepracer/lib/device_console/static/bundle.css
        sed -i 's/isVideoPlaying: true/isVideoPlaying: false/' opt/aws/deepracer/lib/device_console/static/bundle.js
        sed -i 's/BATTERY_AND_NETWORK_DETAIL_API_CALL_FREQUENCY = 1000;/BATTERY_AND_NETWORK_DETAIL_API_CALL_FREQUENCY = 10000;/' opt/aws/deepracer/lib/device_console/static/bundle.js
        cp $DIR/build_scripts/files/common/login.html opt/aws/deepracer/lib/device_console/templates/
        echo "/opt/aws/deepracer/nginx/nginx_install_certs.sh" | tee -a DEBIAN/postinst >/dev/null
        echo "systemctl restart nginx.service" | tee -a DEBIAN/postinst >/dev/null
        cd ..
        dpkg-deb --root-owner-group -b aws-deepracer-device-console
        dpkg-name -o aws-deepracer-device-console.deb
        FILE=$(compgen -G aws-deepracer-device-console*.deb)
        mv $FILE $(echo $DIR/dist/$FILE | sed -e 's/\+/\-/')
    fi

    if [ "$pkg" == "aws-deepracer-core" ]; then
        VERSION=$(jq -r ".[\"aws-deepracer-core\"]" $DIR/build_scripts/versions.json)-$(lsb_release -cs)
<<<<<<< HEAD
        PACKAGE_DEPS="gnupg, python3-apt, python3-psutil, ros-$ROS_DISTRO-ros-core, ros-$ROS_DISTRO-image-transport, ros-$ROS_DISTRO-compressed-image-transport, ros-$ROS_DISTRO-pybind11-vendor, ros-$ROS_DISTRO-cv-bridge"
=======
        PACKAGE_DEPS="gnupg, python3-apt, python3-psutil, libomp5, ros-$ROS_DISTRO-ros-core, ros-$ROS_DISTRO-image-transport, ros-$ROS_DISTRO-compressed-image-transport, ros-$ROS_DISTRO-pybind11-vendor, ros-$ROS_DISTRO-cv-bridge"
>>>>>>> cb912c54
        if [ "$ROS_DISTRO" == "humble" ]; then
            PACKAGE_DEPS="$PACKAGE_DEPS, ros-$ROS_DISTRO-rplidar-ros, ros-$ROS_DISTRO-libcamera, ros-$ROS_DISTRO-camera-calibration-parsers, ros-$ROS_DISTRO-camera-info-manager, ros-$ROS_DISTRO-web-video-server, ros-$ROS_DISTRO-rosbag2, ros-$ROS_DISTRO-rosbag2-py, ros-$ROS_DISTRO-rosbag2-storage-mcap"
        fi
        echo -e "\n### Building aws-deepracer-core $VERSION ###\n"
        dpkg-deb -R src/aws-deepracer-core_*amd64.deb aws-deepracer-core
        cd aws-deepracer-core
        cp $DIR/build_scripts/files/common/deepracer-core.service etc/systemd/system/
        sed -i "s/Architecture: amd64/Architecture: $TARGET_ARCH/" DEBIAN/control
        sed -i "s/Version: .*/Version: $VERSION/" DEBIAN/control
        sed -i 's/python-apt/python3-apt/' DEBIAN/control
        sed -i "/Depends/ s/$/, $PACKAGE_DEPS/" DEBIAN/control
        sed -i 's/ExecStop=\/opt\/aws\/deepracer\/util\/otg_eth.sh stop/KillSignal=2/' etc/systemd/system/deepracer-core.service
        rm -rf opt/aws/deepracer/lib/*
        cp $DIR/build_scripts/files/common/start_ros.sh opt/aws/deepracer/
        cp $DIR/build_scripts/files/common/logging.conf opt/aws/deepracer/
        cp $DIR/build_scripts/files/common/aws-deepracer-core-prerm DEBIAN/prerm
        cp $DIR/build_scripts/files/common/aws-deepracer-core-conffiles DEBIAN/conffiles
        cp -r $DIR/install/* opt/aws/deepracer/lib/
        if [ "$ROS_DISTRO" == "humble" ]; then
            cp -r $DIR/build_scripts/files/pi/aws-deepracer-core-postinst DEBIAN/postinst
        fi
        rm etc/systemd/system/deepracer-utility.service
        rm DEBIAN/preinst
        cd ..
        dpkg-deb --root-owner-group -b aws-deepracer-core
        dpkg-name -o aws-deepracer-core.deb
        FILE=$(compgen -G aws-deepracer-core*.deb)
        mv $FILE $(echo $DIR/dist/$FILE | sed -e 's/\+/\-/')
    fi

    if [ "$pkg" == "aws-deepracer-sample-models" ]; then
        VERSION=$(jq -r ".[\"aws-deepracer-sample-models\"]" $DIR/build_scripts/versions.json)-$(lsb_release -cs)
        echo -e "\n### Building aws-deepracer-sample-models $VERISON ###\n"
        dpkg-deb -R src/aws-deepracer-sample-models_*amd64.deb aws-deepracer-sample-models
        cd aws-deepracer-sample-models
        sed -i 's/Architecture: amd64/Architecture: all/' DEBIAN/control
        sed -i "s/Version: .*/Version: $VERSION/" DEBIAN/control
        cd ..
        dpkg-deb --root-owner-group -b aws-deepracer-sample-models
        dpkg-name -o aws-deepracer-sample-models.deb
        FILE=$(compgen -G aws-deepracer-sample-models*.deb)
        mv $FILE $(echo $DIR/dist/$FILE | sed -e 's/\+/\-/')
    fi
done<|MERGE_RESOLUTION|>--- conflicted
+++ resolved
@@ -164,11 +164,7 @@
 
     if [ "$pkg" == "aws-deepracer-core" ]; then
         VERSION=$(jq -r ".[\"aws-deepracer-core\"]" $DIR/build_scripts/versions.json)-$(lsb_release -cs)
-<<<<<<< HEAD
-        PACKAGE_DEPS="gnupg, python3-apt, python3-psutil, ros-$ROS_DISTRO-ros-core, ros-$ROS_DISTRO-image-transport, ros-$ROS_DISTRO-compressed-image-transport, ros-$ROS_DISTRO-pybind11-vendor, ros-$ROS_DISTRO-cv-bridge"
-=======
         PACKAGE_DEPS="gnupg, python3-apt, python3-psutil, libomp5, ros-$ROS_DISTRO-ros-core, ros-$ROS_DISTRO-image-transport, ros-$ROS_DISTRO-compressed-image-transport, ros-$ROS_DISTRO-pybind11-vendor, ros-$ROS_DISTRO-cv-bridge"
->>>>>>> cb912c54
         if [ "$ROS_DISTRO" == "humble" ]; then
             PACKAGE_DEPS="$PACKAGE_DEPS, ros-$ROS_DISTRO-rplidar-ros, ros-$ROS_DISTRO-libcamera, ros-$ROS_DISTRO-camera-calibration-parsers, ros-$ROS_DISTRO-camera-info-manager, ros-$ROS_DISTRO-web-video-server, ros-$ROS_DISTRO-rosbag2, ros-$ROS_DISTRO-rosbag2-py, ros-$ROS_DISTRO-rosbag2-storage-mcap"
         fi
