--- conflicted
+++ resolved
@@ -199,14 +199,8 @@
         cp $DIR/build_scripts/files/common/aws-deepracer-core-prerm DEBIAN/prerm
         cp $DIR/build_scripts/files/common/aws-deepracer-core-conffiles DEBIAN/conffiles
         cp -r $DIR/install/* opt/aws/deepracer/lib/
-<<<<<<< HEAD
-        if [ "$ROS_DISTRO" == "humble" ] || [ "$ROS_DISTRO" == "jazzy" ]; then
-            cp -r $DIR/build_scripts/files/pi/aws-deepracer-core-postinst DEBIAN/postinst
-        fi
-=======
         cp $DIR/build_scripts/files/common/aws-deepracer-core-postinst DEBIAN/postinst
 
->>>>>>> dfe26ee4
         rm etc/systemd/system/deepracer-utility.service
         rm DEBIAN/preinst
         cd ..
